--- conflicted
+++ resolved
@@ -85,28 +85,19 @@
         let mut pages = Vec::new();
 
         for s in src.split(',') {
-<<<<<<< HEAD
-            let (count, size) = s.split_once('*').ok_or(Error::InvalidPageFormat(s))?;
+            let (count, size) = s
+                .split_once('*')
+                .ok_or_else(|| Error::InvalidPageFormat(s.into()))?;
             let (size, prefix) = size.split_at(
                 size.len()
                     .checked_sub(2)
-                    .ok_or(Error::ParseErrorPageSize(size))?,
+                    .ok_or_else(|| Error::ParseErrorPageSize(size.into()))?,
             );
 
-            let count = u32::from_str(count).map_err(|_| Error::ParseErrorPageCount(count))?;
-            let size = u32::from_str(size).map_err(|_| Error::ParseErrorPageSize(size))?;
+            let count =
+                u32::from_str(count).map_err(|_| Error::ParseErrorPageCount(count.into()))?;
+            let size = u32::from_str(size).map_err(|_| Error::ParseErrorPageSize(size.into()))?;
             let prefix = match &prefix[..1] {
-=======
-            if s.len() < 8 {
-                return Err(Error::InvalidPageFormat(s.into()));
-            }
-
-            let count =
-                u32::from_str(&s[..2]).map_err(|_| Error::ParseErrorPageCount(s[..2].into()))?;
-            let size =
-                u32::from_str(&s[3..6]).map_err(|_| Error::ParseErrorPageSize(s[3..6].into()))?;
-            let prefix = match &s[6..=6] {
->>>>>>> 03cf4775
                 "K" => 1024,
                 "M" => 1024 * 1024,
                 " " => 1,
